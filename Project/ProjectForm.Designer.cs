--- conflicted
+++ resolved
@@ -1354,11 +1354,8 @@
         private System.Windows.Forms.ToolStripMenuItem ScenarioAddToProjectMenu;
         private System.Windows.Forms.ToolStripMenuItem ScenarioRemoveFromProjectMenu;
         private System.Windows.Forms.ToolStripMenuItem YmapNewGrassBatchMenu;
-<<<<<<< HEAD
-        private System.Windows.Forms.ToolStripMenuItem ToolsNavMeshGeneratorMenu;
-=======
         private System.Windows.Forms.ToolStripMenuItem YtypMloToolStripMenuItem;
         private System.Windows.Forms.ToolStripMenuItem YtypMloNewEntityToolStripMenuItem;
->>>>>>> 462e464c
+        private System.Windows.Forms.ToolStripMenuItem ToolsNavMeshGeneratorMenu;
     }
 }