--- conflicted
+++ resolved
@@ -36,11 +36,7 @@
                 {
                     Task.Run(() =>
                     {
-<<<<<<< HEAD
-                        GTA5Keys.LoadFromPath(Settings.Default.GTAFolder, Settings.Default.Key);
-=======
-                        GTA5Keys.LoadFromPath(GTAFolder.CurrentGTAFolder);
->>>>>>> 7a8e8702
+                        GTA5Keys.LoadFromPath(GTAFolder.CurrentGTAFolder, Settings.Default.Key);
                         GameFileCache gfc = new GameFileCache();
                         gfc.DoFullStringIndex = true;
                         gfc.Init(UpdateStatus, UpdateStatus);
